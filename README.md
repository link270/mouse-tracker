--- conflicted
+++ resolved
@@ -22,13 +22,6 @@
 python mouse_overlay.py
 ```
 
-<<<<<<< HEAD
-Press `Ctrl+Shift+Q` to exit the overlay (customize `exit_hotkey` in `config.json`). Adjust any other values in the same file to tweak colors, sizes, timings, or behavior; changes apply the next time you launch the script.
-
-## Keyboard display
-
-The key overlay is enabled by default and presents held keys along the bottom edge of the screen with a quick pop-in animation. Tweak the `key_display_*` settings in `config.json` to change sizing, spacing, colors, corner radius, or animation timings, or set `key_display_enabled` to `false` to turn it off.
-=======
 This launches the always-on-top overlay and a minimal control panel where you can toggle individual effects or edit `config.json` live. Pass `--nogui` if you want to run only the overlay without the control panel.
 
 Keyboard shortcuts (customize them in `config.json`):
@@ -40,4 +33,8 @@
 - `Ctrl+Shift+F` — hold to spotlight the cursor
 
 You can also click the control panel's quit button to exit. Adjust any other values in the same file to tweak colors, sizes, timings, or behavior; changes apply immediately when saved from the panel or on the next launch.
->>>>>>> 09be6776
+Press `Ctrl+Shift+Q` to exit the overlay (customize `exit_hotkey` in `config.json`). Adjust any other values in the same file to tweak colors, sizes, timings, or behavior; changes apply the next time you launch the script.
+
+## Keyboard display
+
+The key overlay is enabled by default and presents held keys along the bottom edge of the screen with a quick pop-in animation. Tweak the `key_display_*` settings in `config.json` to change sizing, spacing, colors, corner radius, or animation timings, or set `key_display_enabled` to `false` to turn it off.